--- conflicted
+++ resolved
@@ -64,11 +64,7 @@
         return new ModToggleOption(id, label, value, tooltip);
     }
 
-<<<<<<< HEAD
-    private class ToggleOptionAdjust : ModOptionAdjust
-=======
     internal class ToggleOptionAdjust: ModOptionAdjust
->>>>>>> 7533807b
     {
         private const float spacing = 20f;
 
