using BepInEx.Logging;
using FMOD;
using Nautilus.FMod.Interfaces;
using Nautilus.Patchers;
using Nautilus.Utility;
using UnityEngine;

namespace Nautilus.Handlers;

/// <summary>
/// A handler class for various PDA-related purposes:
/// <list type="bullet">
/// <item>Registering log entries.</item>
/// <item>Registering encyclopedia (databank) entries.</item>
/// <item>Defining data for scanning fragments and other items.</item>
/// </list>
/// </summary>
public static class PDAHandler
{
    /// <summary>
    /// Sound asset used for unlocking most PDA entries, which is a short but pleasant sound. Path is '<c>event:/tools/scanner/new_encyclopediea</c>'.
    /// </summary>
    public static FMODAsset UnlockBasic { get; } = AudioUtils.GetFmodAsset("event:/tools/scanner/new_encyclopediea");

    /// <summary>
    /// <para>Subnautica:<br/>Sound asset for unlocking important PDA entries, where PDA says "Integrating new PDA data." Path is '<c>event:/loot/new_PDA_data</c>'.</para>
    /// <para>Below Zero:<br/>Sound asset for unlocking more important (generally story related) PDA entries. Path is '<c>event:/bz/ui/story_unlocked</c>'.</para>
    /// </summary>
#if SUBNAUTICA
    public static FMODAsset UnlockImportant { get; } = AudioUtils.GetFmodAsset("event:/loot/new_PDA_data");
#else
    public static FMODAsset UnlockImportant { get; } = AudioUtils.GetFmodAsset("event:/bz/ui/story_unlocked");
#endif


    /// <summary>
    /// Edits how many fragments must be scanned before unlocking the techtype's blueprint.
    /// </summary>
    /// <param name="techType">Can be either techtype of the fragment or the crafted item.</param>
    /// <param name="fragmentCount">The number of fragments to scan.</param>
    public static void EditFragmentsToScan(TechType techType, int fragmentCount)
    {
        if (fragmentCount <= 0)
        {
            fragmentCount = 1;
        }

        PDAPatcher.FragmentCount[techType] = fragmentCount;

        if (uGUI.isMainLevel)
            PDAPatcher.InitializePostfix();
    }

    /// <summary>
    /// Edits the time it takes to finish scanning a fragment.
    /// </summary>
    /// <param name="techType">Can be either techtype of the fragment or the crafted item.</param>
    /// <param name="scanTime">The relative time spent on scanning. Default value is 1.</param>
    public static void EditFragmentScanTime(TechType techType, float scanTime)
    {
        if (scanTime <= 0f)
        {
            scanTime = 1f;
        }

        PDAPatcher.FragmentScanTime[techType] = scanTime;
<<<<<<< HEAD

        if (uGUI.isMainLevel)
=======
        
        if(uGUI.isMainLevel)
>>>>>>> 2996e3fd
            PDAPatcher.InitializePostfix();
    }

    /// <summary>
    /// Adds in a custom <see cref="PDAScanner.EntryData"/>. ***Cannot be used to Change the values of a techtype that has data already!***
    /// </summary>
    /// <param name="entryData">The <see cref="PDAScanner.EntryData"/> of the entry. Must be populated when passed in.</param>
    public static void AddCustomScannerEntry(PDAScanner.EntryData entryData)
    {
        if (PDAPatcher.CustomEntryData.ContainsKey(entryData.key))
        {
            InternalLogger.Log($"{entryData.key} already has custom PDAScanner.EntryData. Replacing with latest.", LogLevel.Debug);
        }

        PDAPatcher.CustomEntryData[entryData.key] = entryData;

        if (uGUI.isMainLevel)
            PDAPatcher.InitializePostfix();
    }

    /// <summary>
    /// Registers a custom <see cref="PDAScanner.EntryData"/>.
    /// </summary>
    /// <param name="key">The scanned object's <see cref="TechType"/>. In the case of fragments, the fragment <see cref="TechType"/> is the key.</param>
    /// <param name="blueprint">The <paramref name="blueprint"/> that is unlocked when <paramref name="key"/> is scanned. In case of fragments, this is the actual <see cref="TechType"/> that unlocks when all fragments are scanned. Can be <see cref="TechType.None"/>.</param>
    /// <param name="isFragment">Whether the <paramref name="key"/> is a fragment or not.</param>
    /// <param name="totalFragmentsRequired">The total amount of objects of <paramref name="key"/> that need to be scanned to unlock the <paramref name="blueprint"/> and <paramref name="encyclopediaKey"/>.</param>
    /// <param name="scanTime">The amount of time in seconds it takes to scan this object.</param>
    /// <param name="destroyAfterScan">Whether the object should be destroyed after the scan is finished.</param>
    /// <param name="encyclopediaKey">The key of the encyclopedia entry that is unlocked when all the fragments are scanned.</param>
    public static void AddCustomScannerEntry(TechType key, TechType blueprint, bool isFragment, int totalFragmentsRequired, float scanTime = 2f, bool destroyAfterScan = true, string encyclopediaKey = null)
    {
        AddCustomScannerEntry(new PDAScanner.EntryData()
        {
            key = key,
            blueprint = blueprint,
            isFragment = isFragment,
            totalFragments = totalFragmentsRequired,
            scanTime = scanTime,
            destroyAfterScan = destroyAfterScan,
            encyclopedia = encyclopediaKey ?? string.Empty
        });
    }

    /// <summary>
    /// Registers a custom <see cref="PDAScanner.EntryData"/>. This simplified overload is for prefabs that do not have fragments.
    /// </summary>
    /// <param name="key">The scanned object's <see cref="TechType"/>. In the case of fragments, the fragment <see cref="TechType"/> is the key.</param>
    /// <param name="scanTime">The amount of time in seconds it takes to scan this object.</param>
    /// <param name="destroyAfterScan">Whether the object should be destroyed after the scan is finished.</param>
    /// <param name="encyclopediaKey">The key of the encyclopedia entry that is unlocked when <paramref name="key"/> is scanned.</param>
    public static void AddCustomScannerEntry(TechType key, float scanTime = 2f, bool destroyAfterScan = false, string encyclopediaKey = null)
    {
        AddCustomScannerEntry(key, TechType.None, false, 1, scanTime, destroyAfterScan, encyclopediaKey);
    }

    /// <summary>
    /// Adds a custom PDA log entry message. Can be played by the Story Goal system (see <see cref="StoryGoalHandler"/>) or manually through <see cref="PDALog.Add"/>.
    /// </summary>
    /// <param name="key">The key (unique identifier) for this entry.</param>
    /// <param name="languageKey">The subtitles language key for this entry. Also see: <see cref="LanguageHandler.SetLanguageLine(string, string, string)"/>.</param>
    /// <param name="sound"><para>The sound that will be played once this log entry is unlocked or played through the PDA's Log tab.</para>
    /// <para>Note that the SoundQueue system (which plays the PDA sounds) accesses the FMODAsset's "id" field rather than the path, so make sure it is assigned properly.</para></param>
    /// <param name="icon">The icon that will be used in the Log tab for this entry. if unassigned, it will use the default log entry icon.</param>
    public static void AddLogEntry(string key, string languageKey, FMODAsset sound, Sprite icon = null)
    {
        PDALog.EntryData entry = new()
        {
            key = languageKey,
            icon = icon,
            sound = sound
        };

        PDALogPatcher.CustomEntryData[key] = entry;

        if (uGUI.isMainLevel)
            PDALogPatcher.InitializePostfix();
    }

    /// <summary>
    /// Adds a custom PDA log entry message. Can be played by the Story Goal system (see <see cref="StoryGoalHandler"/>) or manually through <see cref="PDALog.Add"/>.
    /// </summary>
    /// <param name="key">The key (unique identifier) for this entry. Also used to create the sound asset, so make sure this string is <i>truly</i> unique!</param>
    /// <param name="languageKey">The subtitles language key for this entry. Also see: <see cref="LanguageHandler.SetLanguageLine(string, string, string)"/>.</param>
    /// <param name="sound">The sound that will be played once this log entry is unlocked or played through the PDA's Log tab.</param>
    /// <param name="icon">The icon that will be used in the Log tab for this entry. if unassigned, it will use the default log entry icon.</param>
    public static void AddLogEntry(string key, string languageKey, Sound sound, Sprite icon = null)
    {
        /*
         * If there's an existing custom sound with the same key, we release the previous sound's handle.
         * This is so we do not leave any unused objects in memory.
         */
        if (CustomSoundHandler.TryGetCustomSound(key, out var prevSound))
        {
            if (prevSound.hasHandle() && prevSound.handle != sound.handle)
            {
                prevSound.release();
            }
        }

        CustomSoundHandler.RegisterCustomSound(key, sound, AudioUtils.BusPaths.PDAVoice);

        AddLogEntry(key, languageKey, AudioUtils.GetFmodAsset(key, key), icon);
    }

    /// <summary>
    /// Adds a custom PDA log entry message. Can be played by the Story Goal system (see <see cref="StoryGoalHandler"/>) or manually through <see cref="PDALog.Add"/>.
    /// </summary>
    /// <param name="key">The key (unique identifier) for this entry. Also used to create the sound asset, so make sure this string is <i>truly</i> unique!</param>
    /// <param name="languageKey">The subtitles language key for this entry. Also see: <see cref="LanguageHandler.SetLanguageLine(string, string, string)"/>.</param>
    /// <param name="audioClip">The sound that will be played once this log entry is unlocked or played through the PDA's Log tab. This is automatically converted to an FMOD sound.</param>
    /// <param name="icon">The icon that will be used in the Log tab for this entry. if unassigned, it will use the default log entry icon.</param>
    public static void AddLogEntry(string key, string languageKey, AudioClip audioClip, Sprite icon = null)
    {
        AddLogEntry(key, languageKey, CustomSoundHandler.RegisterCustomSound(key, audioClip, AudioUtils.BusPaths.PDAVoice), icon);
    }

    /// <summary>
    /// Adds a custom PDA log entry message. Can be played by the Story Goal system (see <see cref="StoryGoalHandler"/>) or manually through <see cref="PDALog.Add"/>.
    /// </summary>
    /// <param name="key">The key (unique identifier) for this entry. Also used to create the sound asset, so make sure this string is <i>truly</i> unique!</param>
    /// <param name="languageKey">The subtitles language key for this entry. Also see: <see cref="LanguageHandler.SetLanguageLine(string, string, string)"/>.</param>
    /// <param name="soundFilePath">The file path on the disk to the sound that will be played once this log entry is unlocked or played through the PDA's Log tab.</param>
    /// <param name="icon">The icon that will be used in the Log tab for this entry. if unassigned, it will use the default log entry icon.</param>
    public static void AddLogEntry(string key, string languageKey, string soundFilePath, Sprite icon = null)
    {
        AddLogEntry(key, languageKey, CustomSoundHandler.RegisterCustomSound(key, soundFilePath, AudioUtils.BusPaths.PDAVoice), icon);
    }

    /// <summary>
    /// Adds a custom PDA log entry message. Can be played by the Story Goal system (see <see cref="StoryGoalHandler"/>) or manually through <see cref="PDALog.Add"/>.
    /// </summary>
    /// <param name="key">The key (unique identifier) for this entry. Also used to create the sound asset, so make sure this string is <i>truly</i> unique!</param>
    /// <param name="languageKey">The subtitles language key for this entry. Also see: <see cref="LanguageHandler.SetLanguageLine(string, string, string)"/>.</param>
    /// <param name="fmodSound">The <see cref="IFModSound"/> instance that is used to create a custom sound. IFModSound instances have custom logic for playing sounds. that is accessed when this log entry is played.</param>
    /// <param name="icon">The icon that will be used in the Log tab for this entry. if unassigned, it will use the default log entry icon.</param>
    public static void AddLogEntry(string key, string languageKey, IFModSound fmodSound, Sprite icon = null)
    {
        CustomSoundHandler.RegisterCustomSound(key, fmodSound);
        AddLogEntry(key, languageKey, AudioUtils.GetFmodAsset(key), icon);
    }

    /// <summary>
    /// Adds custom entry.
    /// </summary>
    /// <param name="entry">The <see cref="PDAEncyclopedia.EntryData"/> entry.</param>
    public static void AddEncyclopediaEntry(PDAEncyclopedia.EntryData entry)
    {
        if (PDAEncyclopediaPatcher.CustomEntryData.ContainsKey(entry.key))
        {
            InternalLogger.Log($"{entry.key} already has custom PDAEncyclopedia.EntryData. Replacing with latest.", LogLevel.Debug);
        }

        PDAEncyclopediaPatcher.CustomEntryData[entry.key] = entry;

<<<<<<< HEAD
        if (PDAEncyclopedia.initialized)
=======
        if(PDAEncyclopedia.initialized)
>>>>>>> 2996e3fd
            PDAEncyclopediaPatcher.InitializePostfix();
    }

    /// <summary>
    /// Registers a single encyclopedia entry into the game.
    /// </summary>
    /// <param name="key">Key (internal ID) of this PDA entry, primarily used for the language system.</param>
    /// <param name="path"><para>Path to this entry in the databank.</para>
    /// <para>To find examples of this string, open "Subnautica_Data\StreamingAssets\SNUnmanagedData\LanguageFiles\English.json" and search for "EncyPath".
    /// Remember to omit the "EncyPath_" prefix from these language keys. An example of a proper value is: "Lifeforms/Fauna/Leviathans".</para>
    /// </param>
    /// <param name="title">Displayed title of the PDA entry in English. If set to null, you must implement your own translations. Language key is 'Ency_{<paramref name="key"/>}'.</param>
    /// <param name="desc">Displayed description of the PDA entry in English. If set to null, you must implement your own translations. Language key is 'EncyDesc_{<paramref name="key"/>}'.</param>
    /// <param name="image">Databank entry image. Can be null.</param>
    /// <param name="popupImage">Small popup image in the notification. Can be null.</param>
    /// <param name="unlockSound">Sound on unlock. Typical values are <see cref="UnlockBasic"/> and <see cref="UnlockImportant"/>. If unassigned, will have a default value of <see cref="UnlockBasic"/>.</param>
    /// <param name="voiceLog">Audio player that will be displayed inside this PDA entry, typically used for voice logs. Can be null.</param>
    public static void AddEncyclopediaEntry(string key, string path, string title, string desc, Texture2D image = null, Sprite popupImage = null, FMODAsset unlockSound = null, FMODAsset voiceLog = null)
    {
        if (string.IsNullOrEmpty(path))
        {
            InternalLogger.Error($"Attempting to add encyclopedia entry with null path for ClassId '{key}'!");
            return;
        }

        var encyNodes = path.Split('/');

        if (unlockSound == null)
        {
            unlockSound = UnlockBasic;
        }

        var encyEntryData = new PDAEncyclopedia.EntryData()
        {
            key = key,
            nodes = encyNodes,
            path = path,
            image = image,
            popup = popupImage,
            sound = unlockSound,
            audio = voiceLog
        };

        if (!string.IsNullOrEmpty(title)) LanguageHandler.SetLanguageLine("Ency_" + key, title);
        if (!string.IsNullOrEmpty(desc)) LanguageHandler.SetLanguageLine("EncyDesc_" + key, desc);

        AddEncyclopediaEntry(encyEntryData);
    }
}<|MERGE_RESOLUTION|>--- conflicted
+++ resolved
@@ -64,13 +64,8 @@
         }
 
         PDAPatcher.FragmentScanTime[techType] = scanTime;
-<<<<<<< HEAD
-
-        if (uGUI.isMainLevel)
-=======
         
         if(uGUI.isMainLevel)
->>>>>>> 2996e3fd
             PDAPatcher.InitializePostfix();
     }
 
@@ -226,11 +221,7 @@
 
         PDAEncyclopediaPatcher.CustomEntryData[entry.key] = entry;
 
-<<<<<<< HEAD
-        if (PDAEncyclopedia.initialized)
-=======
         if(PDAEncyclopedia.initialized)
->>>>>>> 2996e3fd
             PDAEncyclopediaPatcher.InitializePostfix();
     }
 
