--- conflicted
+++ resolved
@@ -58,13 +58,9 @@
             PDAPatcher.Patch(harmony);
             PDAEncyclopediaPatcher.Patch(harmony);
             ItemActionPatcher.Patch(harmony);
-<<<<<<< HEAD
             LootDistributionPatcher.Patch(harmony);
             WorldEntityDatabasePatcher.Patch(harmony);
-
-=======
             IngameMenuPatcher.Patch(harmony);
->>>>>>> 11af638e
             //TooltipPatcher.Patch(harmony);
         }
     }
