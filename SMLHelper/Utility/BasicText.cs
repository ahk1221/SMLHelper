--- conflicted
+++ resolved
@@ -1,14 +1,7 @@
 ﻿using UnityEngine;
 using UnityEngine.UI;
 using SMLHelper.V2.Interfaces;
-<<<<<<< HEAD
-
-using Text = TMPro.TextMeshProUGUI;
-using Font = TMPro.TMP_FontAsset;
-using FontStyle = TMPro.FontStyles;
-=======
 using TMPro;
->>>>>>> 46b2d00d
 
 namespace SMLHelper.V2.Utility
 {
@@ -319,11 +312,7 @@
         /// Sets the font 
         /// </summary>
         /// <param name="useFont">The font to render the text as.</param>
-<<<<<<< HEAD
-        public void SetFont(TMPro.TMP_FontAsset useFont)
-=======
         public void SetFont(TMP_FontAsset useFont)
->>>>>>> 46b2d00d
         {
             CloneFont = false;
             Font = useFont;
@@ -351,11 +340,7 @@
         /// Sets the font style.
         /// </summary>
         /// <param name="useStyle">The text font style to use</param>
-<<<<<<< HEAD
-        public void SetFontStyle(TMPro.FontStyles useStyle)
-=======
         public void SetFontStyle(FontStyles useStyle)
->>>>>>> 46b2d00d
         {
             CloneStyle = false;
             Style = useStyle;
@@ -388,11 +373,7 @@
             Align = useAlign;
             if (TextObject != null)
             {
-<<<<<<< HEAD
-                TextText.alignment = Convert(Align);
-=======
                 TextText.alignment = Align;
->>>>>>> 46b2d00d
                 DoAlignment();
             }
         }
@@ -473,13 +454,8 @@
         {
             // Make our own text object
             TextObject = new GameObject("BasicText" + (++index));
-<<<<<<< HEAD
-            TextFade = TextObject.EnsureComponent<uGUI_TextFade>(); // The uGUI's helpful automatic fade component
-            TextText = TextFade?.text ?? TextObject.EnsureComponent<Text>(); // The text itself
-=======
             TextFade = TextObject.EnsureComponent<uGUI_TextFade>(); // The uGUI's helpful automatic fade component           
             TextText = TextFade?.text ?? TextObject.EnsureComponent<TextMeshProUGUI>(); // The text itself
->>>>>>> 46b2d00d
 
             // This makes the text box fit the text (rather than the other way around)
             TextFitter = TextObject.EnsureComponent<ContentSizeFitter>();
@@ -490,11 +466,7 @@
             TextText.font = CloneFont ? uGUI.main.intro.mainText.text.font : Font;
             TextText.fontSize = CloneSize ? uGUI.main.intro.mainText.text.fontSize : Size;
             TextText.fontStyle = CloneStyle ? uGUI.main.intro.mainText.text.fontStyle : Style;
-<<<<<<< HEAD
-            TextText.alignment = CloneAlign ? uGUI.main.intro.mainText.text.alignment : Convert(Align);
-=======
             TextText.alignment = CloneAlign ? uGUI.main.intro.mainText.text.alignment : Align;
->>>>>>> 46b2d00d
             TextText.color = CloneColor ? uGUI.main.intro.mainText.text.color : Color;
             TextText.material = CloneMaterial ? uGUI.main.intro.mainText.text.material : Material;
 
@@ -517,13 +489,8 @@
         internal TextAlignmentOptions Align { get; set; }      // text alignment
         internal Color Color { get; set; }           // text color
         internal int Size { get; set; }              // text size
-<<<<<<< HEAD
-        internal TMPro.TMP_FontAsset Font { get; set; } // text font
-        internal TMPro.FontStyles Style { get; set; }       // text font style
-=======
         internal TMP_FontAsset Font { get; set; }             // text font
         internal FontStyles Style { get; set; }       // text font style
->>>>>>> 46b2d00d
         internal Material Material { get; set; }     // text material
         internal GameObject TextObject { get; set; } = null;          // Our game object
         internal uGUI_TextFade TextFade { get; set; } = null;         // Our text fader
@@ -532,34 +499,5 @@
 
         internal static int index = 0; // For giving unique names to the game objects
 
-<<<<<<< HEAD
-        private static TMPro.TextAlignmentOptions Convert(TextAnchor textAnchor)
-        {
-            switch (textAnchor)
-            {
-                case TextAnchor.UpperLeft:
-                    return TMPro.TextAlignmentOptions.TopLeft;
-                case TextAnchor.UpperCenter:
-                    return TMPro.TextAlignmentOptions.Top;
-                case TextAnchor.UpperRight:
-                    return TMPro.TextAlignmentOptions.TopRight;
-                case TextAnchor.MiddleLeft:
-                    return TMPro.TextAlignmentOptions.MidlineLeft;
-                case TextAnchor.MiddleCenter:
-                    return TMPro.TextAlignmentOptions.Midline;
-                case TextAnchor.MiddleRight:
-                    return TMPro.TextAlignmentOptions.MidlineRight;
-                case TextAnchor.LowerLeft:
-                    return TMPro.TextAlignmentOptions.BottomLeft;
-                case TextAnchor.LowerCenter:
-                    return TMPro.TextAlignmentOptions.Bottom;
-                case TextAnchor.LowerRight:
-                    return TMPro.TextAlignmentOptions.BottomRight;
-                default: // Fallback case should never happen
-                    return TMPro.TextAlignmentOptions.Center;
-            }
-        }
-=======
->>>>>>> 46b2d00d
     }
 }