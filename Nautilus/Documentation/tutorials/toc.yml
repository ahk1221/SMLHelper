- name: Overview
  href: overview.md
  
- name: Adding Content
  items:
    - name: Spawning objects in the world
      href: spawns.md
    - name: Custom console commands
      href: console-commands.md
    - name: Story goals
      href: story-goals.md
    - name: Databank entries
      href: databank-entries.md

- name: Prefab Creation
    
- name: Editing Content
  items:
    - name: Background type
      href: background-type.md
    - name: Equipment type
      href: equipment-type.md
    - name: Crafting recipes
      href: crafting-recipes.md
  
- name: Utilities
  items:
    - name: Localization
      href: localization.md
    - name: In-Game options
      href: options.md

- name: Quick References
  items:
    - name: Craft Tree Paths
      href: craft-tree-paths.md
<<<<<<< HEAD

=======
    - name: Loading & instantiating prefabs
      href: loading-and-instantiating-prefabs.md
>>>>>>> fbf703fc
<|MERGE_RESOLUTION|>--- conflicted
+++ resolved
@@ -34,9 +34,5 @@
   items:
     - name: Craft Tree Paths
       href: craft-tree-paths.md
-<<<<<<< HEAD
-
-=======
     - name: Loading & instantiating prefabs
-      href: loading-and-instantiating-prefabs.md
->>>>>>> fbf703fc
+      href: loading-and-instantiating-prefabs.md