--- conflicted
+++ resolved
@@ -56,11 +56,7 @@
         EatablePatcher.Patch(_harmony);
         MaterialUtils.Patch();
         FontReferencesPatcher.Patch(_harmony);
-<<<<<<< HEAD
         PDAEncyclopediaTabPatcher.Patch(_harmony);
-#if SUBNAUTICA
-=======
->>>>>>> 307db148
         StoryGoalPatcher.Patch(_harmony); // TO-DO: Story goal handling for Below Zero
     }
 }