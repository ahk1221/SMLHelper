﻿namespace SMLHelper.V2.Patchers
{
    using Harmony;
    using Options;
    using System;
    using System.Collections.Generic;
    using System.Reflection;
    using UnityEngine;
    using UnityEngine.Events;

    internal class OptionsPanelPatcher
    {
        internal static List<ModOptions> modOptions = new List<ModOptions>();

        internal static void Patch(HarmonyInstance harmony)
        {
            Type uGUI_OptionsPanelType = typeof(uGUI_OptionsPanel);
            Type thisType = typeof(OptionsPanelPatcher);
            MethodInfo startMethod = uGUI_OptionsPanelType.GetMethod("AddTabs", BindingFlags.NonPublic | BindingFlags.Instance);

            harmony.Patch(startMethod, null, new HarmonyMethod(thisType.GetMethod("AddTabs_Postfix", BindingFlags.NonPublic | BindingFlags.Static)));
        }

        internal static void AddTabs_Postfix(uGUI_OptionsPanel __instance)
        {
<<<<<<< HEAD
            var optionsPanel = __instance;
            
            var modsTab = -1;
            for (int i = 0; i < optionsPanel.tabsContainer.childCount; i++)
            {
                var text = optionsPanel.tabsContainer.GetChild(i).GetComponentInChildren<Text>(true);
                if (text != null && text.text == "Mods")
                {
                    modsTab = i;
                    break;
                }
            }
            if (modsTab == -1)
            {
                modsTab = optionsPanel.AddTab("Mods");
            }
=======
            uGUI_OptionsPanel optionsPanel = __instance;
            int modsTab = optionsPanel.AddTab("Mods");
>>>>>>> 246655c3

            foreach (ModOptions modOption in modOptions)
            {
                optionsPanel.AddHeading(modsTab, modOption.Name);

                foreach (ModOption option in modOption.Options)
                {
                    switch (option.Type)
                    {
                        case ModOptionType.Slider:
                            var slider = (ModSliderOption)option;

                            optionsPanel.AddSliderOption(modsTab, slider.Label, slider.Value, slider.MinValue, slider.MaxValue, slider.Value,
                                new UnityAction<float>((float sliderVal) =>
                                    modOption.OnSliderChange(slider.Id, sliderVal)));
                            break;
                        case ModOptionType.Toggle:
                            var toggle = (ModToggleOption)option;

                            optionsPanel.AddToggleOption(modsTab, toggle.Label, toggle.Value,
                                new UnityAction<bool>((bool toggleVal) =>
                                    modOption.OnToggleChange(toggle.Id, toggleVal)));
                            break;
                        case ModOptionType.Choice:
                            var choice = (ModChoiceOption)option;

                            optionsPanel.AddChoiceOption(modsTab, choice.Label, choice.Options, choice.Index,
                                new UnityAction<int>((int index) =>
                                    modOption.OnChoiceChange(choice.Id, index, choice.Options[index])));
                            break;
                        case ModOptionType.Keybind:
                            var keybind = (ModKeybindOption)option;

                            ModKeybindOption.AddBindingOptionWithCallback(optionsPanel, modsTab, keybind.Label, keybind.Key, keybind.Device,
                                new UnityAction<KeyCode>((KeyCode key) => 
                                    modOption.OnKeybindChange(keybind.Id, key)));
                            break;
                        default:
                            V2.Logger.Log($"Invalid ModOptionType detected for option: {option.Id} ({option.Type.ToString()})");
                            break;
                    }
                }
            }
        }
    }
}<|MERGE_RESOLUTION|>--- conflicted
+++ resolved
@@ -23,8 +23,7 @@
 
         internal static void AddTabs_Postfix(uGUI_OptionsPanel __instance)
         {
-<<<<<<< HEAD
-            var optionsPanel = __instance;
+            uGUI_OptionsPanel optionsPanel = __instance;
             
             var modsTab = -1;
             for (int i = 0; i < optionsPanel.tabsContainer.childCount; i++)
@@ -40,10 +39,6 @@
             {
                 modsTab = optionsPanel.AddTab("Mods");
             }
-=======
-            uGUI_OptionsPanel optionsPanel = __instance;
-            int modsTab = optionsPanel.AddTab("Mods");
->>>>>>> 246655c3
 
             foreach (ModOptions modOption in modOptions)
             {
