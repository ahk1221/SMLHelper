--- conflicted
+++ resolved
@@ -162,11 +162,6 @@
         {
             return Path.Combine(GetCacheDirectoryPath(), $"{EnumTypeName}Cache.txt");
         }
-        
-        private string GetDeactivatedCachePath()
-        {
-            return Path.Combine(GetCacheDirectoryPath(), $"{EnumTypeName}DeactivatedCache.txt");
-        }
 
         private string GetDeactivatedCachePath()
         {
@@ -178,64 +173,44 @@
             if (cacheLoaded)
                 return;
 
+            ReadCacheFile(GetCachePath(), (index, name) =>
+            {
+                entriesFromFile.Add(index, name);
+            });
+
+            ReadCacheFile(GetDeactivatedCachePath(), (index, name) =>
+            {
+                entriesFromDeactivatedFile.Add(index, name);
+                entriesFromFile.Add(index, name);
+            });
+
+            cacheLoaded = true;
+        }
+
+        private void ReadCacheFile(string savePathDir, Action<int, string> loadParsedEntry)
+        {
             try
             {
-                string savePathDir = GetCachePath();
-
                 if (!File.Exists(savePathDir))
                 {
-                    Logger.Info($"No {EnumTypeName} cache file was found. One will be created when the game is saved.");
-                    cacheLoaded = true; // Just so it wont keep calling this over and over again.
+                    cacheLoaded = true;
                     return;
                 }
 
                 string[] allText = File.ReadAllLines(savePathDir);
-
                 foreach (string line in allText)
                 {
                     string[] split = line.Split(':');
                     string name = split[0];
                     string index = split[1];
 
-                    entriesFromFile.Add(Convert.ToInt32(index), name);
+                    loadParsedEntry.Invoke(Convert.ToInt32(index), name);
                 }
             }
             catch (Exception exception)
             {
-                Logger.Error($"Caught exception while reading cache!{Environment.NewLine}{exception}");
-            }
-
-            try
-            {
-                string savePathDir = GetDeactivatedCachePath();
-<<<<<<< HEAD
-
-=======
-                
->>>>>>> da34b341
-                if (!File.Exists(savePathDir))
-                {
-                    cacheLoaded = true;
-                    return;
-                }
-
-                string[] allText = File.ReadAllLines(savePathDir);
-                foreach (string line in allText)
-                {
-                    string[] split = line.Split(':');
-                    string name = split[0];
-                    string index = split[1];
-
-                    entriesFromDeactivatedFile.Add(Convert.ToInt32(index), name);
-                    entriesFromFile.Add(Convert.ToInt32(index), name);
-                }
-            }
-            catch (Exception exception)
-            {
-                Logger.Error($"Caught exception while reading Deactivated cache!{Environment.NewLine}{exception}");
-            }
-
-            cacheLoaded = true;
+                Logger.Error($"Caught exception while reading {savePathDir}{Environment.NewLine}{exception}");
+            }
         }
 
         internal void SaveCache()
@@ -253,10 +228,7 @@
 
                 File.WriteAllText(savePathDir, stringBuilder.ToString());
 
-<<<<<<< HEAD
-=======
-
->>>>>>> da34b341
+
                 savePathDir = GetDeactivatedCachePath();
                 stringBuilder = new StringBuilder();
 
@@ -269,11 +241,7 @@
                 }
 
                 File.WriteAllText(savePathDir, stringBuilder.ToString());
-<<<<<<< HEAD
-
-=======
                 entriesFromFile.Clear();
->>>>>>> da34b341
             }
             catch (Exception exception)
             {
