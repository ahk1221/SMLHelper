--- conflicted
+++ resolved
@@ -68,15 +68,11 @@
             go.transform.position = new Vector3(-5000, -5000, -5000);
             go.name = ClassID;
 
-<<<<<<< HEAD
             /* Make sure prefab doesn't get cleared when quiting game to menu. */
             SceneCleanerPreserve scp = go.AddComponent<SceneCleanerPreserve>();
             scp.enabled = true;
-
-            if (go.GetComponent<PrefabIdentifier>() != null)
-=======
+          
             if(TechType != TechType.None)
->>>>>>> 40c913e9
             {
                 go.AddComponent<Fixer>().techType = TechType;
 
