--- conflicted
+++ resolved
@@ -7,12 +7,8 @@
     using UnityEngine;
     using UnityEngine.UI;
     using UnityEngine.Events;
-<<<<<<< HEAD
-    using Text = TMPro.TextMeshProUGUI;
-=======
     using TMPro;
     using SMLHelper.V2.Utility;
->>>>>>> 46b2d00d
 
     /// <summary>
     /// Contains all the information about a slider changed event.
