--- conflicted
+++ resolved
@@ -56,12 +56,9 @@
         EatablePatcher.Patch(_harmony);
         MaterialUtils.Patch();
         FontReferencesPatcher.Patch(_harmony);
-<<<<<<< HEAD
         VehicleUpgradesPatcher.Patch(_harmony);
         StoryGoalPatcher.Patch(_harmony);
-=======
         PDAEncyclopediaTabPatcher.Patch(_harmony);
         StoryGoalPatcher.Patch(_harmony); // TO-DO: Story goal handling for Below Zero
->>>>>>> 2996e3fd
     }
 }