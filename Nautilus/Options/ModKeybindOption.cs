using Nautilus.Utility;
using System;
using System.Collections;
using TMPro;
using UnityEngine;

namespace Nautilus.Options;

/// <summary>
/// Contains all the information about a keybind changed event.
/// </summary>
public class KeybindChangedEventArgs : ConfigOptionEventArgs<KeyCode>
{
    /// <summary>
    /// Constructs a new <see cref="KeybindChangedEventArgs"/>.
    /// </summary>
    /// <param name="id">The ID of the <see cref="ModKeybindOption"/> that was changed.</param>
    /// <param name="key">The new value for the <see cref="ModKeybindOption"/>.</param>
    public KeybindChangedEventArgs(string id, KeyCode key) : base(id, key) { }
}

/// <summary>
/// A mod option class for handling an option that is a keybind.
/// </summary>
public class ModKeybindOption : ModOption<KeyCode, KeybindChangedEventArgs>
{
    /// <summary>
    /// The currently select input source device for the <see cref="ModKeybindOption"/>.
    /// </summary>
    public GameInput.Device Device { get; set; }

    /// <summary>
    /// The tooltip to show when hovering over the option.
    /// </summary>
    public string Tooltip { get; }

    private ModKeybindOption(string id, string label, GameInput.Device device, KeyCode key, string tooltip) : base(label, id, key)
    {
        Device = device;
        Tooltip = tooltip;
        GameInput.OnPrimaryDeviceChanged += () => { Device = GameInput.GetPrimaryDevice(); };
    }

    /// <summary>
    /// Creates a new <see cref="ModKeybindOption"/> for handling an option that is a keybind.
    /// </summary>
    /// <param name="id">The internal ID for the toggle option.</param>
    /// <param name="label">The display text to use in the in-game menu.</param>
    /// <param name="device">The device name.</param>
    /// <param name="key">The starting keybind value.</param>
    /// <param name="tooltip">The tooltip to show when hovering over the option.</param>
    public static ModKeybindOption Create(string id, string label, GameInput.Device device, KeyCode key, string tooltip = null)
    {
        return new ModKeybindOption(id, label, device, key, tooltip);
    }
    /// <summary>
    /// Creates a new <see cref="ModKeybindOption"/> for handling an option that is a keybind.
    /// </summary>
    /// <param name="id">The internal ID for the toggle option.</param>
    /// <param name="label">The display text to use in the in-game menu.</param>
    /// <param name="device">The device name.</param>
    /// <param name="key">The starting keybind value.</param>
    /// /// <param name="tooltip">The tooltip to show when hovering over the option.</param>
    public static ModKeybindOption Create(string id, string label, GameInput.Device device, string key, string tooltip = null)
    {
        return Create(id, label, device, KeyCodeUtils.StringToKeyCode(key), tooltip);
    }

    /// <summary>
    /// The base method for adding an object to the options panel
    /// </summary>
    /// <param name="panel">The panel to add the option to.</param>
    /// <param name="tabIndex">Where in the panel to add the option.</param>
    public override void AddToPanel(uGUI_TabbedControlsPanel panel, int tabIndex)
    {
        // Add item
        OptionGameObject = panel.AddItem(tabIndex, panel.bindingOptionPrefab);

        // Update text
        TextMeshProUGUI text = OptionGameObject.GetComponentInChildren<TextMeshProUGUI>();
        if (text != null)
        {
            OptionGameObject.GetComponentInChildren<TranslationLiveUpdate>().translationKey = Label;
            text.text = Language.main.Get(Label);
        }

        // Add tooltip
        MenuTooltip tooltip = OptionGameObject.EnsureComponent<MenuTooltip>();
        tooltip.key = Tooltip;

        // Create bindings
        uGUI_Bindings bindings = OptionGameObject.GetComponentInChildren<uGUI_Bindings>();
        uGUI_Binding binding = bindings.bindings[0];

        // Destroy secondary bindings
        int last = bindings.bindings.Length - 1;
        UnityEngine.Object.Destroy(bindings.bindings[last].gameObject);
        UnityEngine.Object.Destroy(bindings);

        // Update bindings
        binding.device = Device;
        binding.value = KeyCodeUtils.GetDisplayTextForKeyCode(Value);
        binding.gameObject.EnsureComponent<ModBindingTag>();
        binding.bindingSet = GameInput.BindingSet.Primary;
        binding.bindCallback = new Action<GameInput.Device, GameInput.Button, GameInput.BindingSet, string>((_, _1, _2, s) =>
        {
            var keyCode = KeyCodeUtils.StringToKeyCode(s);
            binding.value = KeyCodeUtils.GetDisplayTextForKeyCode(keyCode);
            OnChange(Id, keyCode);
            parentOptions.OnChange<KeyCode, KeybindChangedEventArgs>(Id, KeyCodeUtils.StringToKeyCode(s));
            binding.RefreshValue();
        });

        base.AddToPanel(panel, tabIndex);
    }

    internal class ModBindingTag : MonoBehaviour { };

<<<<<<< HEAD
    private class BindingOptionAdjust : ModOptionAdjust
=======
    internal class BindingOptionAdjust: ModOptionAdjust
>>>>>>> 7533807b
    {
        private const float spacing = 10f;

        public IEnumerator Start()
        {
            SetCaptionGameObject("Caption");
            yield return null; // skip one frame

            RectTransform rect = gameObject.transform.Find("Bindings") as RectTransform;

            float widthAll = gameObject.GetComponent<RectTransform>().rect.width;
            float widthBinding = rect.rect.width;
            float widthText = CaptionWidth + spacing;

            if (widthText + widthBinding > widthAll)
            {
                rect.sizeDelta = SetVec2x(rect.sizeDelta, widthAll - widthText - widthBinding);
            }

            Destroy(this);
        }
    }
    /// <summary>
    /// The Adjuster for this <see cref="OptionItem"/>.
    /// </summary>
    public override Type AdjusterComponent => typeof(BindingOptionAdjust);
}<|MERGE_RESOLUTION|>--- conflicted
+++ resolved
@@ -116,11 +116,7 @@
 
     internal class ModBindingTag : MonoBehaviour { };
 
-<<<<<<< HEAD
-    private class BindingOptionAdjust : ModOptionAdjust
-=======
     internal class BindingOptionAdjust: ModOptionAdjust
->>>>>>> 7533807b
     {
         private const float spacing = 10f;
 
