--- conflicted
+++ resolved
@@ -13,10 +13,6 @@
     using MonoBehaviours;
     using UnityEngine;
     using Newtonsoft.Json;
-<<<<<<< HEAD
-=======
-
->>>>>>> 46b2d00d
 
     internal class LargeWorldStreamerPatcher
     {
