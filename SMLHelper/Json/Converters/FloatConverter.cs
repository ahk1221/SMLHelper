--- conflicted
+++ resolved
@@ -2,15 +2,8 @@
 {
     using System;
     using System.Globalization;
-#if SUBNAUTICA
     using Oculus.Newtonsoft.Json;
-<<<<<<< HEAD
-#elif BELOWZERO
-    using Newtonsoft.Json;
-#endif
-=======
     using UnityEngine;
->>>>>>> baafb2e5
 
     /// <summary>
     /// A <see cref="JsonConverter"/> for rounding floats or doubles to a given number of decimal places,
