--- conflicted
+++ resolved
@@ -20,11 +20,7 @@
 {
     internal static SortedList<string, ModOptions> modOptions = new();
 
-<<<<<<< HEAD
-    private static int modsTabIndex = -1;
-=======
     private static int _modsTabIndex = -1;
->>>>>>> 2996e3fd
 
     internal static void Patch(Harmony harmony)
     {
@@ -127,13 +123,8 @@
 
                 public HeadingState this[string name]
                 {
-<<<<<<< HEAD
-                    get => states.TryGetValue(name, out HeadingState state) ? state : HeadingState.Expanded;
-
-=======
                     get => _states.TryGetValue(name, out HeadingState state) ? state : HeadingState.Expanded;
                         
->>>>>>> 2996e3fd
                     set
                     {
                         _states[name] = value;
@@ -330,13 +321,8 @@
         [HarmonyPatch(typeof(uGUI_TabbedControlsPanel), nameof(uGUI_TabbedControlsPanel.SetVisibleTab))]
         private static void SetVisibleTab_Prefix(uGUI_TabbedControlsPanel __instance, int tabIndex)
         {
-<<<<<<< HEAD
-            if (tabIndex != modsTabIndex || __instance is not uGUI_OptionsPanel)
-                return;
-=======
             if (tabIndex != _modsTabIndex || __instance is not uGUI_OptionsPanel)
                 return; 
->>>>>>> 2996e3fd
 
             // just in case, for changing vertical spacing between ui elements
             //__instance.tabs[tabIndex].container.GetComponent<VerticalLayoutGroup>().spacing = 15f; // default is 15f
@@ -362,11 +348,7 @@
 
         private static void StorePos(uGUI_TabbedControlsPanel panel, int tabIndex)
         {
-<<<<<<< HEAD
-            Dictionary<int, float> scrollPos = panel is uGUI_DeveloperPanel ? devMenuScrollPos : optionsScrollPos;
-=======
             Dictionary<int, float> scrollPos = panel is uGUI_DeveloperPanel? _devMenuScrollPos: _optionsScrollPos;
->>>>>>> 2996e3fd
             if (tabIndex >= 0 && tabIndex < panel.tabs.Count)
             {
                 scrollPos[tabIndex] = panel.tabs[tabIndex].pane.GetComponent<ScrollRect>().verticalNormalizedPosition;
@@ -375,11 +357,7 @@
 
         private static void RestorePos(uGUI_TabbedControlsPanel panel, int tabIndex)
         {
-<<<<<<< HEAD
-            Dictionary<int, float> scrollPos = panel is uGUI_DeveloperPanel ? devMenuScrollPos : optionsScrollPos;
-=======
             Dictionary<int, float> scrollPos = panel is uGUI_DeveloperPanel? _devMenuScrollPos: _optionsScrollPos;
->>>>>>> 2996e3fd
             if (tabIndex >= 0 && tabIndex < panel.tabs.Count && scrollPos.TryGetValue(tabIndex, out float pos))
             {
                 panel.tabs[tabIndex].pane.GetComponent<ScrollRect>().verticalNormalizedPosition = pos;
