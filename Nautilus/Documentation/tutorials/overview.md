# Tutorials

This section covers step-by-step tutorials on how to get some of the useful features of Nautilus done with images, demos, and working code. If you've used SML 2.0 before, please start with our [Updating to Nautilus Guide](../guides/sml2-to-nautilus.md).  

## Sections

### Adding Content
* [Spawning objects in the world](spawns.md)  
* [Custom console commands](console-commands.md)
* [Story goals](story-goals.md)
* [Databank entries](databank-entries.md)
* TODO: [Audio (FMOD)](https://www.youtube.com/watch?v=dQw4w9WgXcQ)


### Editing Content
* [Background type](background-type.md)
* [Equipment type](equipment-type.md)
* [Crafting recipes](crafting-recipes.md)


### Utilities
* [Localization](localization.md)
<<<<<<< HEAD
* [In-Game options](options.md)
=======
* [In-Game Options](options.md)


### Quick References
* [Craft Tree Paths](craft-tree-paths.md)
>>>>>>> 01058430
<|MERGE_RESOLUTION|>--- conflicted
+++ resolved
@@ -20,12 +20,8 @@
 
 ### Utilities
 * [Localization](localization.md)
-<<<<<<< HEAD
 * [In-Game options](options.md)
-=======
-* [In-Game Options](options.md)
 
 
 ### Quick References
-* [Craft Tree Paths](craft-tree-paths.md)
->>>>>>> 01058430
+* [Craft Tree Paths](craft-tree-paths.md)