﻿namespace SMLHelper.V2.Patchers
{
    using System;
    using System.Collections;
    using System.Collections.Generic;
    using System.Reflection;
    using Assets;
    using Handlers;
    using HarmonyLib;
    using UnityEngine;
    using UWE;
    using Logger = Logger;
#if SUBNAUTICA
    using Sprite = Atlas.Sprite;
#elif BELOWZERO
    using Sprite = UnityEngine.Sprite;
#endif

    internal class SpritePatcher
    {

        internal static void PatchCheck(SpriteManager.Group group, string name)
        {
            if (string.IsNullOrEmpty(name) || !ModSprite.ModSprites.TryGetValue(group, out var groupDict) || !groupDict.TryGetValue(name, out _))
                return;
#if BELOWZERO
            if (!SpriteManager.hasInitialized)
                return;
#endif
            Dictionary<string, Sprite> atlas = GetSpriteAtlas(group);
            
            if (atlas != null && !atlas.TryGetValue(name, out _))
                PatchSprites();
        }

        internal static void Patch(Harmony harmony)
        {
            PatchSprites();
<<<<<<< HEAD
            MethodInfo spriteManagerGet = AccessTools.Method(typeof(SpriteManager), nameof(SpriteManager.Get), new Type[] { typeof(SpriteManager.Group), typeof(string) });
#elif BELOWZERO
            CoroutineHost.StartCoroutine(PatchSpritesAsync());
            MethodInfo spriteManagerGet = AccessTools.Method(typeof(SpriteManager), nameof(SpriteManager.Get), new Type[] { typeof(SpriteManager.Group), typeof(string), typeof(Sprite) });
=======
#if SUBNAUTICA
            MethodInfo methodInfo = AccessTools.Method(typeof(SpriteManager), nameof(SpriteManager.Get), new Type[] { typeof(SpriteManager.Group), typeof(string) });
#elif BELOWZERO
            MethodInfo methodInfo = AccessTools.Method(typeof(SpriteManager), nameof(SpriteManager.Get), new Type[] { typeof(SpriteManager.Group), typeof(string), typeof(Sprite) });
>>>>>>> a0ebcc82
#endif
            MethodInfo spriteManagerGetBackground = AccessTools.Method(typeof(SpriteManager), nameof(SpriteManager.GetBackground), new Type[] { typeof(CraftData.BackgroundType) });

            HarmonyMethod patchCheck = new HarmonyMethod(AccessTools.Method(typeof(SpritePatcher), nameof(SpritePatcher.PatchCheck)));
            HarmonyMethod patchBackgrounds = new HarmonyMethod(AccessTools.Method(typeof(SpritePatcher), nameof(PatchBackgrounds)));
            harmony.Patch(spriteManagerGet, prefix: patchCheck);
            harmony.Patch(spriteManagerGetBackground, prefix: patchBackgrounds);
        }

        private static void PatchSprites()
        {
            foreach (var moddedSpriteGroup in ModSprite.ModSprites)
            {
                SpriteManager.Group moddedGroup = moddedSpriteGroup.Key;

                Dictionary<string, Sprite> spriteAtlas = GetSpriteAtlas(moddedGroup);
                if (spriteAtlas == null)
                    continue;

                Dictionary<string, Sprite> moddedSprites = moddedSpriteGroup.Value;
                foreach (var sprite in moddedSprites)
                {
                    if (spriteAtlas.ContainsKey(sprite.Key))
                    {
                        Logger.Debug($"Overwriting Sprite {sprite.Key} in {nameof(SpriteManager.Group)}.{moddedSpriteGroup.Key}");
                        spriteAtlas[sprite.Key] = sprite.Value;
                    }
                    else
                    {
                        Logger.Debug($"Adding Sprite {sprite.Key} to {nameof(SpriteManager.Group)}.{moddedSpriteGroup.Key}");
                        spriteAtlas.Add(sprite.Key, sprite.Value);
                    }
                }
            }
            Logger.Debug("SpritePatcher is done.");
        }

        private static bool PatchBackgrounds(CraftData.BackgroundType backgroundType, ref Sprite __result)
        {
            if (BackgroundTypeHandler.BackgroundSprites.TryGetValue(backgroundType, out Sprite value))
            {
                __result = value;
                return false;
            }
            return true;
        }

        private static Dictionary<string, Sprite> GetSpriteAtlas(SpriteManager.Group groupKey)
        {
            if (!SpriteManager.mapping.TryGetValue(groupKey, out string atlasName))
            {
                Logger.Error($"SpritePatcher was unable to find a sprite mapping for {nameof(SpriteManager.Group)}.{groupKey}");
                return null;
            }
#if SUBNAUTICA
            var atlas = Atlas.GetAtlas(atlasName);
            if (atlas?.nameToSprite != null)
                return atlas.nameToSprite;
#elif BELOWZERO
            if (SpriteManager.atlases.TryGetValue(atlasName, out var spriteGroup))
                    return spriteGroup;
#endif
            Logger.Error($"SpritePatcher was unable to find a sprite atlas for {nameof(SpriteManager.Group)}.{groupKey}");
            return null;
        }
    }
}<|MERGE_RESOLUTION|>--- conflicted
+++ resolved
@@ -36,17 +36,10 @@
         internal static void Patch(Harmony harmony)
         {
             PatchSprites();
-<<<<<<< HEAD
+#if SUBNAUTICA
             MethodInfo spriteManagerGet = AccessTools.Method(typeof(SpriteManager), nameof(SpriteManager.Get), new Type[] { typeof(SpriteManager.Group), typeof(string) });
 #elif BELOWZERO
-            CoroutineHost.StartCoroutine(PatchSpritesAsync());
             MethodInfo spriteManagerGet = AccessTools.Method(typeof(SpriteManager), nameof(SpriteManager.Get), new Type[] { typeof(SpriteManager.Group), typeof(string), typeof(Sprite) });
-=======
-#if SUBNAUTICA
-            MethodInfo methodInfo = AccessTools.Method(typeof(SpriteManager), nameof(SpriteManager.Get), new Type[] { typeof(SpriteManager.Group), typeof(string) });
-#elif BELOWZERO
-            MethodInfo methodInfo = AccessTools.Method(typeof(SpriteManager), nameof(SpriteManager.Get), new Type[] { typeof(SpriteManager.Group), typeof(string), typeof(Sprite) });
->>>>>>> a0ebcc82
 #endif
             MethodInfo spriteManagerGetBackground = AccessTools.Method(typeof(SpriteManager), nameof(SpriteManager.GetBackground), new Type[] { typeof(CraftData.BackgroundType) });
 
